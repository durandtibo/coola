--- conflicted
+++ resolved
@@ -8,11 +8,8 @@
     "packaging_available",
     "pandas_available",
     "polars_available",
-<<<<<<< HEAD
     "pyarrow_available",
-=======
     "polars_greater_equal_0_20_0",
->>>>>>> b4e4bd34
     "torch_available",
     "torch_cuda_available",
     "torch_mps_available",
@@ -45,11 +42,8 @@
 )
 torch_mps_available = pytest.mark.skipif(not is_mps_available(), reason="Requires PyTorch and MPS")
 xarray_available = pytest.mark.skipif(not is_xarray_available(), reason="Requires xarray")
-<<<<<<< HEAD
 pyarrow_available = pytest.mark.skipif(not is_pyarrow_available(), reason="Requires pyarrow")
-=======
 
 polars_greater_equal_0_20_0 = pytest.mark.skipif(
     not POLARS_GREATER_EQUAL_0_20_0, reason="Requires polars>=0.20.0"
-)
->>>>>>> b4e4bd34
+)