r"""Define the tester base class."""

from __future__ import annotations

__all__ = ["BaseEqualityTester"]

import logging
from abc import ABC, abstractmethod
from typing import TYPE_CHECKING, Any

if TYPE_CHECKING:
    from coola.equality.config import EqualityConfig

logger = logging.getLogger(__name__)


class BaseEqualityTester(ABC):
    r"""Define the base class to implement an equality tester."""

    @abstractmethod
    def equal(self, actual: Any, expected: Any, config: EqualityConfig) -> bool:
        r"""Indicate if two objects are equal or not.

        Args:
<<<<<<< HEAD
            actual: Specifies the first object to compare.
            expected: Specifies the second object to compare.
=======
            actual: Specifies the actual input.
            expected: Specifies the expected input.
>>>>>>> 9d66e5f4
            config: Specifies the equality configuration.

        Returns:
            ``True`` if the two objects are equal, otherwise ``False``.

        Example usage:

        ```pycon
        >>> import numpy as np
        >>> from coola.equality import EqualityConfig
        >>> from coola.equality.testers import EqualityTester
        >>> tester = EqualityTester()
        >>> config = EqualityConfig(tester=tester)
        >>> tester.equal([np.ones((2, 3)), np.zeros(2)], [np.ones((2, 3)), np.zeros(2)], config)
        True
        >>> tester.equal([np.ones((2, 3)), np.ones(2)], [np.ones((2, 3)), np.zeros(2)], config)
        False

        ```
        """<|MERGE_RESOLUTION|>--- conflicted
+++ resolved
@@ -22,13 +22,8 @@
         r"""Indicate if two objects are equal or not.
 
         Args:
-<<<<<<< HEAD
-            actual: Specifies the first object to compare.
-            expected: Specifies the second object to compare.
-=======
             actual: Specifies the actual input.
             expected: Specifies the expected input.
->>>>>>> 9d66e5f4
             config: Specifies the equality configuration.
 
         Returns:
