--- conflicted
+++ resolved
@@ -56,15 +56,9 @@
 
     def handle(
         self,
-<<<<<<< HEAD
-        actual: Any,
-        expected: Any,
-        config: EqualityConfig,
-=======
         actual: Any,  # noqa: ARG002
         expected: Any,  # noqa: ARG002
         config: EqualityConfig,  # noqa: ARG002
->>>>>>> 9d66e5f4
     ) -> bool:
         return False
 
@@ -102,15 +96,9 @@
 
     def handle(
         self,
-<<<<<<< HEAD
-        actual: Any,
-        expected: Any,
-        config: EqualityConfig,
-=======
         actual: Any,  # noqa: ARG002
         expected: Any,  # noqa: ARG002
         config: EqualityConfig,  # noqa: ARG002
->>>>>>> 9d66e5f4
     ) -> bool:
         return True
 
