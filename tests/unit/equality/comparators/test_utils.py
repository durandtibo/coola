--- conflicted
+++ resolved
@@ -3,15 +3,11 @@
 from collections.abc import Mapping, Sequence
 
 from coola.equality.comparators import (
+    ArrayEqualityComparator,
     DefaultEqualityComparator,
-<<<<<<< HEAD
-    NumpyArrayEqualityComparator,
-    TorchTensorEqualityComparator,
-=======
     MappingEqualityComparator,
     SequenceEqualityComparator,
     TensorEqualityComparator,
->>>>>>> 2da92d27
     get_type_comparator_mapping,
 )
 from coola.testing import torch_available
@@ -42,10 +38,10 @@
 @numpy_available
 def test_get_type_comparator_mapping_numpy() -> None:
     mapping = get_type_comparator_mapping()
-    assert isinstance(mapping[np.ndarray], NumpyArrayEqualityComparator)
+    assert isinstance(mapping[np.ndarray], ArrayEqualityComparator)
 
 
 @torch_available
 def test_get_type_comparator_mapping_torch() -> None:
     mapping = get_type_comparator_mapping()
-    assert isinstance(mapping[torch.Tensor], TorchTensorEqualityComparator)+    assert isinstance(mapping[torch.Tensor], TensorEqualityComparator)