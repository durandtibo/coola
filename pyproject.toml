[tool.poetry]
name = "coola"
version = "0.8.8a0"
description = "Library to check equality between two complex/nested objects"
readme = "README.md"
authors = ["Thibaut Durand <durand.tibo+gh@gmail.com>"]
homepage = "https://github.com/durandtibo/coola"
repository = "https://github.com/durandtibo/coola"
keywords = [
    "complex/nested objects",
    "equality",
    "jax",
    "numpy",
    "pandas",
    "polars",
    "pyarrow",
    "pytorch",
    "xarray",
]
license = "BSD-3-Clause"

classifiers = [
    "Development Status :: 4 - Beta",
    "Intended Audience :: Developers",
    "Intended Audience :: Information Technology",
    "Intended Audience :: Science/Research",
    "License :: OSI Approved :: BSD License",
    "Operating System :: POSIX :: Linux",
    "Programming Language :: Python :: 3.9",
    "Programming Language :: Python :: 3.10",
    "Programming Language :: Python :: 3.11",
    "Programming Language :: Python :: 3.12",
    "Programming Language :: Python :: 3.13",
    "Topic :: Scientific/Engineering",
    "Topic :: Software Development :: Libraries",
]

packages = [
    { include = "coola", from = "src" },
]

[tool.poetry.dependencies]
# Core dependencies
python = ">=3.9,<3.14"

# Optional dependencies
jax = [
    { version = ">=0.4.34,<1.0", python = ">=3.13,<3.14", optional = true },
    { version = ">=0.4.17,<1.0", python = ">=3.12,<3.13", optional = true },
    { version = ">=0.4.6,<1.0", python = ">=3.10,<3.12", optional = true },
    { version = ">=0.4.6,<0.4.31", python = ">=3.9,<3.10", optional = true },
    # macOS x86_64 binaries do not exist after JAX 0.5
    # https://github.com/jax-ml/jax/releases/tag/jax-v0.5.0
    { version = ">=0.4.34,<0.5", python = ">=3.13,<3.14", markers = "sys_platform == 'darwin' and platform_machine != 'arm64'", optional = true },
    { version = ">=0.4.17,<0.5", python = ">=3.12,<3.13", markers = "sys_platform == 'darwin' and platform_machine != 'arm64'", optional = true },
    { version = ">=0.4.6,<0.5", python = ">=3.10,<3.12", markers = "sys_platform == 'darwin' and platform_machine != 'arm64'", optional = true },
]
jaxlib = [
    { version = ">=0.4.34,<1.0", python = ">=3.13,<3.14", optional = true },
    { version = ">=0.4.17,<1.0", python = ">=3.12,<3.13", optional = true },
    { version = ">=0.4.6,<1.0", python = ">=3.10,<3.12", optional = true },
    { version = ">=0.4.6,<0.4.31", python = ">=3.9,<3.10", optional = true },
    # macOS x86_64 binaries do not exist after JAX 0.5
    # https://github.com/jax-ml/jax/releases/tag/jax-v0.5.0
    { version = ">=0.4.34,<0.5", python = ">=3.13,<3.14", markers = "sys_platform == 'darwin' and platform_machine != 'arm64'", optional = true },
    { version = ">=0.4.17,<0.5", python = ">=3.12,<3.13", markers = "sys_platform == 'darwin' and platform_machine != 'arm64'", optional = true },
    { version = ">=0.4.6,<0.5", python = ">=3.10,<3.12", markers = "sys_platform == 'darwin' and platform_machine != 'arm64'", optional = true },
]
numpy = { version = ">=1.24,<3.0", optional = true }
<<<<<<< HEAD
packaging = { version = ">=22.0,<26.0", optional = true }
pandas = { version = ">=1.5,<3.0", optional = true }
=======
packaging = { version = ">=21.0,<26.0", optional = true }
pandas = { version = ">=2.0,<3.0", optional = true }
>>>>>>> 32689328
polars = { version = ">=1.0,<2.0", optional = true }
pyarrow = { version = ">=11.0,<22.0", optional = true }
torch = [
    # macOS x86_64 binaries do not exist after pytorch 2.2
    # https://dev-discuss.pytorch.org/t/pytorch-macos-x86-builds-deprecation-starting-january-2024/1690
    { version = ">=2.0,<2.3", optional = true, markers = "sys_platform == 'darwin' and platform_machine != 'arm64'", python = ">=3.9,<3.13" },
    { version = ">=2.0,<3.0", optional = true, python = ">=3.9,<3.13" }
]
xarray = { version = ">=2023.1", optional = true }

[tool.poetry.extras]
all = ["jax", "jaxlib", "numpy", "packaging", "pandas", "polars", "pyarrow", "torch", "xarray"]

[tool.poetry.group.docs]
optional = true

[tool.poetry.group.docs.dependencies]
mike = "^2.1"
mkdocs-material = "^9.6"
mkdocstrings = { extras = ["python"], version = ">=0.30,<1.0" }

[tool.poetry.group.dev.dependencies]
black = ">=25.1"
coverage = { extras = ["toml"], version = "^7.10" }
docformatter = { extras = ["tomli"], version = "^1.7" }
feu = { extras = ["cli"], version = ">=0.3,<1.0" }
pre-commit = ">=4.2,<5.0"
pygments = "^2.19"
pytest = "^8.4"
pytest-cov = ">=6.2,<7"
pytest-timeout = "^2.4"
ruff = ">=0.12,<1.0"
xdoctest = "^1.2"


[build-system]
requires = ["poetry-core>=1.0.0"]
build-backend = "poetry.core.masonry.api"

[tool.coverage.paths]
source = ["src", "*/site-packages"]

[tool.coverage.run]
branch = true
source = ["coola"]

[tool.coverage.report]
show_missing = true
exclude_lines = [
    "pragma: no cover",
    "if TYPE_CHECKING:"
]

[tool.pytest.ini_options]
testpaths = "tests/"
log_format = "%(asctime)s - %(levelname)s - %(name)s - %(message)s"
log_level = "DEBUG"
addopts = "--color yes --durations 10 -rf"
# Configuration of the short test summary info
# https://docs.pytest.org/en/stable/usage.html#detailed-summary-report

[tool.black]
line-length = 100
target-version = ["py39", "py310", "py311", "py312"]
include = '\.pyi?$'

[tool.pylint.FORMAT]
max-line-length = 100

[tool.isort]
profile = "black"

[tool.docformatter]
recursive = true
wrap-summaries = 72
wrap-descriptions = 72
syntax = "google"

[tool.ruff]
# List of rules: https://docs.astral.sh/ruff/rules/
lint.select = [
    "A", # builtins
    "ANN", # annotations
    "ARG", # flake8-unused-arguments
    "B", # bugbear
    "BLE", # flake8-blind-except
    "C4", # flake8-comprehensions
    "D", # pydocstyle
    "DTZ", # flake8-datetimez
    "E", # pycodestyle (Error)
    "EM", # flake8-errmsg
    "EXE", # flake8-executable
    "F", # pyflakes
    "FA", # flake8-future-annotations
    "FURB", # refurb
    "ICN", # flake8-import-conventions
    "INP", # flake8-no-pep420
    "ISC", # flake8-implicit-str-concat
    "LOG", # logging
    "N", # naming
    "NPY", # NumPy-specific rules
    "PD", # pandas-vet
    "PERF", # Perflint
    "PGH", # pygrep-hooks
    "PIE", # flake8-pie
    "PL", # Pylint
    "PT", # flake8-pytest-style
    "PTH", # pathlib
    "PYI", # flake8-pyi
    "Q", # flake8-quotes
    "RET", # flake8-return
    "RSE", # flake8-raise
    "RUF", # Ruff-specific rules
    "S", # flake8-bandit
    "SIM", # flake8-simplify
    "T20", # flake8-print
    "TCH", # flake8-type-checking
    "TD", # flake8-todos
    "TID", # flake8-tidy-imports
    "TRY", # tryceratops
    "UP", # pyupgrade
    "W", # pycodestyle (Warning)
]
lint.ignore = [
    "A003", # Class attribute `{name}` is shadowing a python builtin
    "ANN401", # Dynamically typed expressions (typing.Any) are disallowed.
    "B905", # `zip()` without an explicit strict= parameter set. The `strict=` argument was added in Python 3.10
    "E501", # Line lengths are recommended to be no greater than 79 characters.
    "W505", # Doc line too long
    "PLR0913", # Too many arguments in function definition (8 > 5)
    "PLR2004", # Magic value used in comparison, consider replacing 0.0 with a constant variable

    # The following rules are ignored because they conflict with another library like docformatter.
    "D102", # Missing docstring in public method
    "D105", # Missing docstring in magic method
    "D107", # Missing docstring in `__init__`
    "D205", # 1 blank line required between summary line and description
    "D209", # Multi-line docstring closing quotes should be on a separate line
]

# Allow autofix for all enabled rules (when `--fix`) is provided.
lint.fixable = [
    "A", # builtins
    "ANN", # annotations
    "ARG", # flake8-unused-arguments
    "B", # bugbear
    "BLE", # flake8-blind-except
    "C4", # flake8-comprehensions
    "D", # pydocstyle
    "DTZ", # flake8-datetimez
    "E", # pycodestyle (Error)
    "EM", # flake8-errmsg
    "EXE", # flake8-executable
    "F", # pyflakes
    "FA", # flake8-future-annotations
    "FURB", # refurb
    "ICN", # flake8-import-conventions
    "INP", # flake8-no-pep420
    "ISC", # flake8-implicit-str-concat
    "LOG", # logging
    "N", # naming
    "NPY", # NumPy-specific rules
    "PD", # pandas-vet
    "PERF", # Perflint
    "PGH", # pygrep-hooks
    "PIE", # flake8-pie
    "PL", # Pylint
    "PT", # flake8-pytest-style
    "PTH", # pathlib
    "PYI", # flake8-pyi
    "Q", # flake8-quotes
    "RET", # flake8-return
    "RSE", # flake8-raise
    "RUF", # Ruff-specific rules
    "S", # flake8-bandit
    "SIM", # flake8-simplify
    "T20", # flake8-print
    "TCH", # flake8-type-checking
    "TD", # flake8-todos
    "TID", # flake8-tidy-imports
    "TRY", # tryceratops
    "UP", # pyupgrade
    "W", # pycodestyle (Warning)
]
lint.unfixable = []

lint.exclude = [
    ".bzr",
    ".direnv",
    ".eggs",
    ".git",
    ".hg",
    ".mypy_cache",
    ".nox",
    ".pants.d",
    ".pytype",
    ".ruff_cache",
    ".tox",
    ".venv",
    "__pypackages__",
    "_build",
    "buck-out",
    "build",
    "dist",
    "node_modules",
    "venv",
]

# Enable on top of the Google convention.
lint.extend-select = ["D400", "D401", "D404"]

line-length = 100
target-version = "py39"
src = ["src"]

[tool.ruff.lint.per-file-ignores]
# Ignore all directories named `tests`.
"tests/**" = [
    "D", # pydocstyle
    "PL", # Pylint
    "S101", # flake8-bandit
]

[tool.ruff.lint.mccabe]
max-complexity = 10

[tool.ruff.lint.pydocstyle]
convention = "google"

[tool.ruff.lint.pycodestyle]
max-doc-length = 72

[tool.ruff.lint.isort]
force-sort-within-sections = true
combine-as-imports = true
known-first-party = ["src"]

[tool.ruff.lint.flake8-import-conventions]
[tool.ruff.lint.flake8-import-conventions.aliases]
numpy = "np"
pandas = "pd"
polars = "pl"
pyarrow = "pa"
xarray = "xr"<|MERGE_RESOLUTION|>--- conflicted
+++ resolved
@@ -67,13 +67,8 @@
     { version = ">=0.4.6,<0.5", python = ">=3.10,<3.12", markers = "sys_platform == 'darwin' and platform_machine != 'arm64'", optional = true },
 ]
 numpy = { version = ">=1.24,<3.0", optional = true }
-<<<<<<< HEAD
 packaging = { version = ">=22.0,<26.0", optional = true }
-pandas = { version = ">=1.5,<3.0", optional = true }
-=======
-packaging = { version = ">=21.0,<26.0", optional = true }
 pandas = { version = ">=2.0,<3.0", optional = true }
->>>>>>> 32689328
 polars = { version = ">=1.0,<2.0", optional = true }
 pyarrow = { version = ">=11.0,<22.0", optional = true }
 torch = [
